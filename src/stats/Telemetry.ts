--- conflicted
+++ resolved
@@ -59,22 +59,15 @@
      * @param stats {@link IStats} implementation
      * @param frequency set report interval (in seconds), if it is undefined it reports only one time the stats, if it is 0 it stops the reporting
      */
-<<<<<<< HEAD
-    report(stats: IStats, frequency?: number) {
-        stats.onError = (error: string) => this.onError(stats.constructor.name + ' error, ' + error);
-        stats.onLog = (log: string) => this.onLog(stats.constructor.name + ', ' + log);
-=======
     report(stats: IStats, frequency: number) {
         stats.log = this.log.bind(this, stats.constructor.name) as ILog;
->>>>>>> 0e959a90
 
         const stop = () => {
             const timer = this._reporting.get(stats);
             if (timer == null) {
                 return;
             }
-<<<<<<< HEAD
-            this.onLog('Stop ' + stats.constructor.name + ' reporting');
+            this.log(`Stop ${stats.constructor.name} reporting`).info();
 
             clearInterval(timer);
             stats.off('release', stop);
@@ -93,49 +86,20 @@
                 }
             }, 0);
         };
-=======
-            release = undefined; // just one callback!
-            clearInterval(interval);
-            this.log(`Stop ${stats.constructor.name} reporting`).info();
-            if (--this._reporting > 0) {
-                return;
-            }
-            // close useless connection!
-            if (this._ws) {
-                this._ws.close();
-            }
-            if (this._fetch) {
-                this._fetch.abort();
-            }
-        });
-
-        // start interval
-        const interval = (frequency ? setInterval : setTimeout)(async () => {
-            if (!frequency && release) {
-                release();
-            }
-            try {
-                await this._send(stats);
-            } catch (e) {
-                stats.log(Util.stringify(e)).error();
-            }
-        }, frequency * 1000);
->>>>>>> 0e959a90
 
         // stop sending if already reporting
         stop();
 
-<<<<<<< HEAD
         // start sending if required
         if (frequency == null) {
             this._report(stats);
-            this.onLog('Send ' + stats.constructor.name + ' report');
+            this.log(`Send ${stats.constructor.name} report`).info();
             return;
         } else if (frequency > 0) {
             const timer = setInterval(() => this._report(stats), frequency * 1000);
             this._reporting.set(stats, timer);
             stats.on('release', stop);
-            this.onLog('Start ' + stats.constructor.name + ' reporting every ' + frequency + ' seconds');
+            this.log(`Start ${stats.constructor.name} reporting every ${frequency} seconds`).info();
         }
     }
 
@@ -143,11 +107,8 @@
         try {
             await this._send(stats);
         } catch (e) {
-            this.onError(stats.constructor.name + ' error, ' + Util.stringify(e));
+            this.log(`${stats.constructor.name} error, ${Util.stringify(e)}`).error();
         }
-=======
-        this.log(`Start ${stats.constructor.name} reporting every ${frequency} seconds`).info();
->>>>>>> 0e959a90
     }
 
     private async _send(stats: IStats) {

--- conflicted
+++ resolved
@@ -4,12 +4,7 @@
  * See file LICENSE or go to https://spdx.org/licenses/AGPL-3.0-or-later.html for full license details.
  */
 
-<<<<<<< HEAD
-import { ILog } from '../utils/ILog';
-import { EventEmitter } from '../utils/EventEmitter';
-=======
-import { ILog } from '@ceeblue/web-utils';
->>>>>>> 3d880299
+import { ILog, EventEmitter } from '@ceeblue/web-utils';
 
 /**
  * IStats is the interface used to implement statistics seralization

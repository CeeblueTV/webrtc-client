<!doctype html>
<!--
    Copyright 2023 Ceeblue B.V.
    This file is part of https://github.com/CeeblueTV/webrtc-client which is released under GNU Affero General Public License.
    See file LICENSE or go to https://spdx.org/licenses/AGPL-3.0-or-later.html for full license details.
-->
<html lang="en">
    <head>
        <title>Ceeblue WebRTC Timed Metadata Player Example</title>
        <style>
            #metadata {
                width: 100%;
            }
        </style>
        <meta charset="utf-8">
        <meta content="width=device-width, initial-scale=1.0" name="viewport">
    </head>
    <body>
        <h2>WebRTC Client Timed Metadata Player Example</h2>
        <video id="video" muted controls autoplay></video>
        <textarea id="metadata" rows="10" readonly></textarea>

        <script type="module">
<<<<<<< HEAD
            import { NetAddress, Util } from "https://cdn.jsdelivr.net/npm/@ceeblue/web-utils@1.1.0/dist/web-utils.min.js";
            import { Player } from "/dist/webrtc-client.js";
=======
            import { Player, Util, NetAddress } from "../dist/webrtc-client.js";
>>>>>>> b2e7b3c0

            const logs = document.getElementById("metadata");
            const videoElement = document.getElementById('video');

            const options = Util.options();
            const host = new NetAddress(options.host || location.host, 443).toString();
            const streamName = options.stream;
            videoElement.onloadeddata = () => {
                videoElement.play();
            };
            let player = new Player();
            player.onStart = stream => {
                videoElement.srcObject = stream;
            };
            player.start({
                host,
                streamName,
                iceServer: {
                    urls: ['turn:' + host.domain + ':3478?transport=tcp', 'turn:' + host.domain + ':3478'],
                    username: 'csc_demo', credential: 'UtrAFClFFO'
                }
            });
            player.onMetadata = metadata => {
                const dataTracks = [];
                for (const track of metadata.datas) {
                    dataTracks.push(track.idx);
                }
                player.dataTracks = dataTracks;
            }
            // Read timed metadata
            let lines = 0;
            player.onData = (time, track, data) => {
                logs.innerHTML += Util.stringify(data) + "\n";
                // Limit the total number of displayed lines to 10
                if (++lines > 10) {
                    logs.innerHTML = logs.innerHTML.substring(logs.innerHTML.indexOf("\n") + 1);
                    lines = 10;
                }
            }
        </script>
    </body>
</html><|MERGE_RESOLUTION|>--- conflicted
+++ resolved
@@ -21,12 +21,8 @@
         <textarea id="metadata" rows="10" readonly></textarea>
 
         <script type="module">
-<<<<<<< HEAD
             import { NetAddress, Util } from "https://cdn.jsdelivr.net/npm/@ceeblue/web-utils@1.1.0/dist/web-utils.min.js";
-            import { Player } from "/dist/webrtc-client.js";
-=======
-            import { Player, Util, NetAddress } from "../dist/webrtc-client.js";
->>>>>>> b2e7b3c0
+            import { Player } from "../dist/webrtc-client.js";
 
             const logs = document.getElementById("metadata");
             const videoElement = document.getElementById('video');

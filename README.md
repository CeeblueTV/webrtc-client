[Requirements](#requirements) | [Usage](#usage) | [Examples](#examples) | [Building locally](#building-locally) | [Documentation](#documentation) | [Contribution](#contribution) | [License](#license)

# Ceeblue WebRTC Client
[![npm](https://img.shields.io/npm/v/%40ceeblue%2Fwebrtc-client)](https://npmjs.org/package/@ceeblue/webrtc-client)

The Ceeblue WebRTC Client is a generic client library designed to simplify the implementation of WebRTC functionalities for Ceeblue customers.

The client library addresses common challenges faced by developers:
- **Unified Browser Support** - Addresses inconsistencies and variations in implementation across different browsers.
- **Firewall Traversal** - Implements TURN to manage firewall traversal.
- **Security** - Ensures secure streaming through encryption and authentication.
- **Quality of Service (QoS)** - Handles latency, packet loss, and other optimizations.
- **Signaling** - Unifies different signaling capabilities over WebSocket and WHIP/WHEP into a single, easy-to-use interface, with enhanced communication robustness.
- **Multi Bitrate Playback** - Enables the player to switch in real-time between multiple quality renditions based on network conditions and client capabilities.
- **Adaptive Bitrate Streaming** - Allows the streamer to adapt its video bitrate in real-time based on network conditions and client capabilities.

> [!CAUTION]
>
> Using TURN ensures near-universal connectivity, but introduces important tradeoffs:
> - Relaying adds latency.
> - TURN over TCP/TLS doesn’t handle congested networks well, video can freeze or slow down.
> 
> Use TURN wisely, it should be your last resort.

## Requirements

| Item | Description |
| --- | --- |
| **Ceeblue Account** | To create a Stream, you will need an account with [Ceeblue Streaming Cloud](https://dashboard.ceeblue.tv). A trial account is sufficient. If you do not have one yet, you can request one on the [Ceeblue website](https://ceeblue.net/free-trial/). |
| **Stream** | To use this library, you'll first need to create a stream either through [Ceeblue Cloud API](https://docs.ceeblue.net/reference) or on [the dashboard](https://dashboard.ceeblue.tv). Use the [Quick Start Guide](https://docs.ceeblue.net/reference/quick-start-guide) for fast results. |
| **Node Package Manager (npm)** | Download and install from https://nodejs.org/en/download |

> [!IMPORTANT]
> 
> The `<endPoint>` and `<streamName>` (UUID) variables are part of the URL used to access the stream, which will be provided by Ceeblue either via the [API](https://docs.ceeblue.net/reference) or the [dashboard](https://dashboard.ceeblue.tv).\
> These variables are required for publishing or playing a stream. The WebRTC signaling URL format is as follows:
>
> ```
> [wss|https]://<endPoint>/webrtc/<streamName>
> ```
>
> The `<endPoint>` is the host part of this URL, and `<streamName>` is the unique identifier for your stream.\
> The signaling protocol can be either `wss` (WebSocket Secure) or `https` (for WHIP/WHEP).\
> We **recommend** using `wss` for WebRTC because it unlocks additional features, such as adaptive bitrate (ABR).

## Usage

Add the library as a dependency to your project using:
```
npm install @ceeblue/webrtc-client
```
[Import](https://developer.mozilla.org/en-US/docs/Web/JavaScript/Guide/Modules) the library into your project with:
 ```javascript
import * as WebRTC from '@ceeblue/webrtc-client';
```

> [!TIP]
> 
> If your project uses TypeScript, it is recommended that you set the "target" property in your configuration to "ES6". This will align with our usage of ES6 features and ensure that your build succeeds.\
> If you require a backwards-compatible [UMD](https://github.com/umdjs/umd) version, we recommend [building it locally](#building-locally).
> 
> Set `"moduleResolution": "Node"` in **tsconfig.json** to ensure TypeScript resolves imports correctly for Node.js.
> 
> ```json
> {
>    "compilerOptions": {
>       "target": "ES6",
>       "moduleResolution": "Node"
>    }
> }
> ```

### Publish a stream

To publish a stream, use the [Streamer](./src/Streamer.ts) class.\
Use the `<endPoint>` and `<streamName>` you received from the [Ceeblue Cloud API](https://docs.ceeblue.net/reference/post-inputs) or Dashboard.\
For a full example, see streamer.html in [Examples](#examples).

```javascript
import { Streamer } from '@ceeblue/webrtc-client';

const streamer = new Streamer();
streamer.onStart = stream => {
   console.log('start streaming');
}
streamer.onStop = _ => {
   console.log('stop streaming');
}
const stream = await navigator.mediaDevices.getUserMedia({ audio: true, video: true });
streamer.start(stream, {
   endPoint: <endPoint>,
   streamName: <streamName>,
   iceServer: {
      urls: ['turn:' + <endPoint> + ':3478?transport=tcp', 'turn:' + <endPoint> + ':3478'],
      username: 'ceeblue', credential: 'ceeblue'
   }
});
```
> [!IMPORTANT]
>
> Given this URL: `wss://example.com/webrtc/in+aa3221a5-a715-4215-9e9d-711f2c9cfc45`\
> **You can set:**
> - `<endPoint> = example.com` and `<streamName> = in+aa3221a5-a715-4215-9e9d-711f2c9cfc45`, or
> - `<endPoint> = wss://example.com/webrtc/in+aa3221a5-a715-4215-9e9d-711f2c9cfc45` (no separate `<streamName>` needed)

### Play a stream

To play the stream, use the [Player](./src/Player.ts) class.\
Use the `<endPoint>` and `<streamName>` you received from the [Ceeblue Cloud API](https://docs.ceeblue.net/reference/post-outputs) or Dashboard.\
For a full example, see player.html in [Examples](#examples).

```javascript
import { Player } from '@ceeblue/webrtc-client';

const player = new Player();

player.onStart = stream => {
   videoElement.srcObject = stream;
   console.log('start playing');
}
player.onStop = _ => {
   console.log('stop playing');
}
player.start({
   endPoint: <endPoint>,
   streamName: <streamName>,
   iceServer: {
      urls: ['turn:' + <endPoint> + ':3478?transport=tcp', 'turn:' + <endPoint> + ':3478'],
      username: 'ceeblue', credential: 'ceeblue'
   }
});
```

> [!IMPORTANT]
> 
> When specifying your stream connection `<endPoint>` can be either:
> - The **hostname** (e.g. example.com), or
> - The **full URL** (e.g. wss://example.com/webrtc/out+aa3221a5-a715-4215-9e9d-711f2c9cfc45)
> 
> If you provide the **full URL** as `<endPoint>`, the library will automatically extract the `<streamName>` for you, no need to specify it separately.\
> If you provide only the **hostname**, you must also specify the `<streamName>`. If you don’t, the connection will fail because we won’t know which stream to connect to. 
> 
> For full details on the available connection parameters, check out the Params type in [`Connect.ts` file from `web-utils`](https://github.com/CeeblueTV/web-utils/blob/main/src/Connect.ts).

## Examples

To help you understand how to use the library, we've created three examples:

- [/examples/streamer.html](./examples/streamer.html) Publish a stream with your webcam
- [/examples/player.html](./examples/player.html) Play a stream
- [/examples/player-with-timed-metadata.html](./examples/player-with-timed-metadata.html) Play a stream with timed metadata (Advanced; requires a stream with timecode)

1. In your project folder, open Terminal and type this command to start a HTTP server locally:

    ```console
    npx http-server . -p 8081
    ```

2. Open the following address in your browser, replacing any placeholders in the URL with the variables from the [Ceeblue Cloud API](https://docs.ceeblue.net/reference/post-inputs) or Dashboard.

   ```html
   http://localhost:8081/examples/streamer.html?host=<endPoint>&stream=<streamName>
   ```

3. Click on **Start streaming**.\
   The live stream from your webcam will start.\
   If your browser asks for permission to access your camera, make sure you grant it.

4. Open a separate browser window and enter the following address into the address bar, replacing any placeholders in the URL with the variables from the [Ceeblue Cloud API](https://docs.ceeblue.net/reference/post-outputs) or Dashboard.

   ```html
   http://localhost:8081/examples/player.html?host=<endPoint>&stream=<streamName>
   ```

5. Click **Play** to start watching the live stream.

## Building locally

```console
git clone https://github.com/CeeblueTV/webrtc-client.git
cd webrtc-client
npm install
npm run build
```
1. [Clone](https://docs.github.com/en/repositories/creating-and-managing-repositories/cloning-a-repository) this repository.
2. Enter the `webrtc-client` folder.
3. Run `npm install` to install packages dependencies.
4. Execute `npm run build`.

The following files will be created and placed in the **/dist/** folder:
- **webrtc-client.d.ts:** Typescript definitions
- **NPM binaries**
  - **webrtc-client.js:** NPM JavaScript library
  - **webrtc-client.js.map:** Source map that associates the NPM library with the original source files
  - **webrtc-client.min.js:** Minified version of the NPM library, optimized for size
  - **webrtc-client.min.js.map:** Source map that associates the NPM minified library with the original source files
- **Browser binaries**
  - **webrtc-client.bundle.js:** Browser JavaScript library
  - **webrtc-client.bundle.js.map:** Source map that associates the browser library with the original source files
  - **webrtc-client.bundle.min.js:** Minified version of the browser library, optimized for size
  - **webrtc-client.bundle.min.js.map:** Source map that associates the browser minified library with the original source files

> [!TIP]
>
> The project uses ES modules by default.\
> However, you can build it for other supported module systems (CommonJS or IIFE) using the following commands:
> ```console
> npm run build:cjs
> npm run build:iife
> ```
>  
> The default target is ES6.\
> If you want to manually test other targets (although they are not officially supported), you can experiment with:
> ```console
> npm run build -- --target esnext
> npm run build:cjs -- --target esnext
> ```
>
> Run the watch command to automatically rebuild the bundles whenever changes are made:
> ```console
> npm run watch
> ```
> If you prefer to watch and build for a specific target, use one of these commands:
> ```console
> npm run watch:cjs
> npm run watch:iife
> ```

## Documentation

This monorepo contains built-in API documentation, which can be generated using the following npm command:
```console
npm run build:docs
```
<<<<<<< HEAD
Once generated, open `./docs/index.html` to view the documentation.\
Alternatively, start the http-server and navigate to localhost:
```console
npx http-server . -p 8081
=======
Once generated, open the `index.html` file located in the `docs` folder (`./docs/index.html`) with your browser, or if you have installed and started the [http-server service](#requirements) by navigating to:
```
>>>>>>> bd1a1ba8
http://localhost:8081/docs/
```
> 📌 **NOTE**
>
>  An online, continuously maintained version of the latest released documentation is available at https://ceebluetv.github.io/webrtc-client/

## Contribution

All contributions are welcome. Please see [our contribution guide](/CONTRIBUTING.md) for details.

## License

By contributing code to this project, you agree to license your contribution under the [GNU Affero General Public License](/LICENSE).<|MERGE_RESOLUTION|>--- conflicted
+++ resolved
@@ -232,15 +232,10 @@
 ```console
 npm run build:docs
 ```
-<<<<<<< HEAD
 Once generated, open `./docs/index.html` to view the documentation.\
 Alternatively, start the http-server and navigate to localhost:
 ```console
 npx http-server . -p 8081
-=======
-Once generated, open the `index.html` file located in the `docs` folder (`./docs/index.html`) with your browser, or if you have installed and started the [http-server service](#requirements) by navigating to:
-```
->>>>>>> bd1a1ba8
 http://localhost:8081/docs/
 ```
 > 📌 **NOTE**
